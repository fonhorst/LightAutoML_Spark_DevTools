# available image tags: slama-yarn-java-11, slama-yarn-java-11-bookworm-20230227
---
apiVersion: v1
kind: ConfigMap
metadata:
  name: hadoop-env
data:
#  HADOOP_ROOT_LOGGER: "hadoop.root.logger=DEBUG,console"
  CORE_CONF_fs_defaultFS: "hdfs://node21.bdcl:9000"
  CORE_CONF_hadoop_http_staticuser_user: "root"
  CORE_CONF_hadoop_proxyuser_hue_hosts: "*"
  CORE_CONF_hadoop_proxyuser_hue_groups: "*"
  CORE_CONF_io_compression_codecs: "org.apache.hadoop.io.compress.SnappyCodec"
  YARN_CONF_yarn_log___aggregation___enable: "true"
  YARN_CONF_yarn_log_server_url: "http://yarn-history-server:8188/applicationhistory/logs/"
  YARN_CONF_yarn_resourcemanager_recovery_enabled: "true"
  YARN_CONF_yarn_resourcemanager_store_class: "org.apache.hadoop.yarn.server.resourcemanager.recovery.FileSystemRMStateStore"
  YARN_CONF_yarn_resourcemanager_scheduler_class: "org.apache.hadoop.yarn.server.resourcemanager.scheduler.capacity.CapacityScheduler"
  YARN_CONF_yarn_scheduler_capacity_root_default_maximum___allocation___mb: "104448"
  YARN_CONF_yarn_scheduler_capacity_root_default_maximum___allocation___vcores: "20"
  YARN_CONF_yarn_scheduler_capacity_maximum__am__resource__percent: "0.8"
  YARN_CONF_yarn_scheduler_maximum___allocation___mb: "104448"
  YARN_CONF_yarn_scheduler_maximum___allocation___vcores: "20"
  YARN_CONF_yarn_resourcemanager_fs_state___store_uri: "/rmstate"
  YARN_CONF_yarn_resourcemanager_bind___host: "0.0.0.0"
  YARN_CONF_yarn_resourcemanager_hostname: "yarn-resourcemanager"
  YARN_CONF_yarn_resourcemanager_address: "yarn-resourcemanager:8032"
  YARN_CONF_yarn_resourcemanager_scheduler_address: "yarn-resourcemanager:8030"
  YARN_CONF_yarn_resourcemanager_resource__tracker_address: "yarn-resourcemanager:8031"
  YARN_CONF_yarn_timeline___service_enabled: "true"
  YARN_CONF_yarn_timeline___service_generic___application___history_enabled: "true"
  YARN_CONF_yarn_timeline___service_bind___host: "0.0.0.0"
  YARN_CONF_yarn_timeline___service_hostname: "yarn-history-server"
  YARN_CONF_mapreduce_map_output_compress: "true"
  YARN_CONF_mapred_map_output_compress_codec: "org.apache.hadoop.io.compress.SnappyCodec"
  YARN_CONF_yarn_nodemanager_resource_memory___mb: "104448"
  YARN_CONF_yarn_nodemanager_resource_cpu___vcores: "20"
  YARN_CONF_yarn_nodemanager_disk___health___checker_max___disk___utilization___per___disk___percentage: "98.5"
  YARN_CONF_yarn_nodemanager_remote___app___log___dir: "/hadoop/yarn/timeline/hs-app-logs"
---
apiVersion: apps/v1
kind: Deployment
metadata:
  name: yarn-history-server
spec:
  replicas: 1
  selector:
    matchLabels:
      app: yarn-history-server
  template:
    metadata:
      annotations:
        "sidecar.istio.io/inject": "false"
      labels:
        app: yarn-history-server
    spec:
      volumes:
        - name: storage
          persistentVolumeClaim:
            claimName: yarn-historyserver
      containers:
        - name: history-server
          image: node2.bdcl:5000/yarn-historyserver:slama-yarn-java-11-bookworm-20230227
          imagePullPolicy: Always
          resources:
            requests:
              memory: "2Gi"
              cpu: "500m"
            limits:
              memory: "2Gi"
              cpu: "2"
          envFrom:
            - configMapRef:
                name: hadoop-env
          ports:
            - containerPort: 8188
              name: http-webui
            - containerPort: 8190
              name: https-webui
            - containerPort: 10200
              name: rpc
          volumeMounts:
            - name: storage
              mountPath: /hadoop/yarn/timeline
---
apiVersion: apps/v1
kind: Deployment
metadata:
  name: yarn-spark-history-server
spec:
  replicas: 1
  selector:
    matchLabels:
      app: yarn-spark-history-server
  template:
    metadata:
      annotations:
        "sidecar.istio.io/inject": "false"
      labels:
        app: yarn-spark-history-server
    spec:
      containers:
        - name: spark-history-server
          image: node2.bdcl:5000/yarn-spark-history-server:slama-yarn-java-11-bookworm-20230227
          imagePullPolicy: Always
          resources:
            requests:
              memory: "8Gi"
<<<<<<< HEAD
              cpu: "500m"
=======
              cpu: "2"
>>>>>>> f580c20e
            limits:
              memory: "8Gi"
              cpu: "2"
          envFrom:
            - configMapRef:
                name: hadoop-env
          env:
            - name: "SPARK_NO_DAEMONIZE"
              value: "true"
            - name: "SPARK_HISTORY_OPTS"
              value: "-Dspark.history.fs.logDirectory=hdfs://node21.bdcl:9000/shared/spark-logs"
            - name: "SPARK_DAEMON_MEMORY"
              value: "7g"
          ports:
            - containerPort: 18080
              name: http-webui
---
apiVersion: apps/v1
kind: Deployment
metadata:
  name: yarn-resourcemanager
spec:
  replicas: 1
  selector:
    matchLabels:
      app: yarn-resourcemanager
  template:
    metadata:
      annotations:
        "sidecar.istio.io/inject": "false"
      labels:
        app: yarn-resourcemanager
    spec:
      hostname: yarn-resourcemanager
      containers:
        - name: resourcemanager
          image: node2.bdcl:5000/yarn-resourcemanager:slama-yarn-java-11-bookworm-20230227
          imagePullPolicy: Always
          resources:
            requests:
              memory: "4Gi"
              cpu: "500m"
            limits:
              memory: "4Gi"
              cpu: "500m"
          envFrom:
            - configMapRef:
                name: hadoop-env
          ports:
            - containerPort: 8030
              name: scheduler
            - containerPort: 8031
              name: rtracker
            - containerPort: 8032
              name: rmanager
            - containerPort: 8088
              name: http-webui
            - containerPort: 8090
              name: https-webui
---
apiVersion: apps/v1
kind: StatefulSet
metadata:
  name: yarn-nodemanager
spec:
  serviceName: yarn-nms
  replicas: 6
  selector:
    matchLabels:
      app: yarn-nodemanager
  template:
    metadata:
      annotations:
        "sidecar.istio.io/inject": "false"
      labels:
        app: yarn-nodemanager
    spec:
      setHostnameAsFQDN: true
      volumes:
        - name: data
          persistentVolumeClaim:
            claimName: spark-lama-data
        - name: pythons
          persistentVolumeClaim:
            claimName: python-envs
        - name: jars
          persistentVolumeClaim:
            claimName: jars
        - name: nfs
          persistentVolumeClaim:
            claimName: mnt-nfs
        - name: mlflow-artifacts
          persistentVolumeClaim:
            claimName: mlflow-artifacts
        - name: ephemeral
          emptyDir: {}
      containers:
        - name: nodemanager
          image: node2.bdcl:5000/yarn-nodemanager:slama-yarn-java-11-bookworm-20230227
          imagePullPolicy: Always
          resources:
            requests:
              memory: "128Gi"
              cpu: "24"
            limits:
              memory: "128Gi"
              cpu: "24"
          envFrom:
            - configMapRef:
                name: hadoop-env
          ports:
            - containerPort: 8042
              name: http-webui
            - containerPort: 8044
              name: https-webui
          volumeMounts:
            - name: data
              mountPath: /opt/spark_data/
            - name: pythons
              mountPath: /python_envs/
            - name: jars
              mountPath: /jars/
            - name: pythons
              mountPath: /python_envs/
            - name: jars
              mountPath: /jars/
            - name: nfs
              mountPath: /mnt/nfs/
            # hadoop tmp dir
            - name: mlflow-artifacts
              mountPath: /mlflow_data/artifacts
            - name: ephemeral
              mountPath: "/tmp"
---
apiVersion: v1
kind: Service
metadata:
  name: yarn-history-server
spec:
  type: NodePort
  ports:
    - port: 8188
      name: http-webui
    - port: 8190
      name: https-webui
    - port: 10200
      name: rpc
  selector:
    app: yarn-history-server
---
apiVersion: v1
kind: Service
metadata:
  name: yarn-spark-history-server
spec:
  type: NodePort
  ports:
    - port: 18080
      name: http-webui
  selector:
    app: yarn-spark-history-server
---
apiVersion: v1
kind: Service
metadata:
  name: yarn-resourcemanager
spec:
  type: NodePort
  ports:
    - port: 8030
      name: scheduler
    - port: 8031
      name: resource-tracker
    - port: 8032
      name: resource-manager
    - port: 8088
      name: http-webui
    - port: 8090
      name: https-webui
  selector:
    app: yarn-resourcemanager
---
apiVersion: v1
kind: Service
metadata:
  name: yarn-nms
spec:
  clusterIP: None
  ports:
    - port: 8042
      name: http-webui
    - port: 8044
      name: https-webui
  selector:
    app: yarn-nodemanager
---
apiVersion: v1
kind: ConfigMap
metadata:
  name: hadoop-configs
data:
  core-site.xml: |
    <?xml version="1.0" encoding="UTF-8"?>
    <?xml-stylesheet type="text/xsl" href="configuration.xsl"?>
    <configuration>
      <property><name>fs.defaultFS</name><value>hdfs://node21.bdcl:9000</value></property>
      <property><name>hadoop.http.staticuser.user</name><value>root</value></property>
      <property><name>io.compression.codecs</name><value>org.apache.hadoop.io.compress.SnappyCodec</value></property>
      <property><name>hadoop.proxyuser.hue.groups</name><value>*</value></property>
      <property><name>hadoop.proxyuser.hue.hosts</name><value>*</value></property>
    </configuration>

  yarn-site.xml: |
    <?xml version="1.0"?>
    <configuration>
        <!-- Site specific YARN configuration properties -->
        <property><name>yarn.log-aggregation-enable</name><value>true</value></property>
        <property><name>yarn.log.server.url</name><value>http://yarn-history-server:8188/applicationhistory/logs/</value></property>
        <property><name>yarn.resourcemanager.recovery.enabled</name><value>true</value></property>
        <property><name>yarn.resourcemanager.store.class</name><value>org.apache.hadoop.yarn.server.resourcemanager.recovery.FileSystemRMStateStore</value></property>
        <property><name>yarn.resourcemanager.scheduler.class</name><value>org.apache.hadoop.yarn.server.resourcemanager.scheduler.capacity.CapacityScheduler</value></property>
        <property><name>yarn.scheduler.capacity.root.default.maximum-allocation-mb</name><value>16384</value></property>
        <property><name>yarn.scheduler.capacity.root.default.maximum-allocation-vcores</name><value>8</value></property>
        <property><name>yarn.scheduler.maximum-allocation-mb</name><value>32768</value></property>
        <property><name>yarn.scheduler.maximum-allocation-vcores</name><value>8</value></property>
        <property><name>yarn.resourcemanager.fs.state-store.uri</name><value>/rmstate</value></property>
        <property><name>yarn.resourcemanager.bind-host</name><value>0.0.0.0</value></property>
        <property><name>yarn.resourcemanager.hostname</name><value>yarn-resourcemanager</value></property>
        <property><name>yarn.resourcemanager.address</name><value>yarn-resourcemanager:8032</value></property>
        <property><name>yarn.resourcemanager.scheduler.address</name><value>yarn-resourcemanager:8030</value></property>
        <property><name>yarn.resourcemanager.resource-tracker.address</name><value>yarn-resourcemanager:8031</value></property>
        <property><name>yarn.timeline-service.enabled</name><value>true</value></property>
        <property><name>yarn.timeline-service.generic-application-history.enabled</name><value>true</value></property>
        <property><name>yarn.timeline-service.bind-host</name><value>0.0.0.0</value></property>
        <property><name>yarn.timeline-service.hostname</name><value>yarn-history-server</value></property>
        <property><name>mapreduce.map.output.compress</name><value>true</value></property>
        <property><name>mapred.map.output.compress.codec</name><value>org.apache.hadoop.io.compress.SnappyCodec</value></property>
        <property><name>yarn.nodemanager.resource.memory-mb</name><value>32768</value></property>
        <property><name>yarn.nodemanager.resource.cpu-vcores</name><value>8</value></property>
        <property><name>yarn.nodemanager.disk-health-checker.max-disk-utilization-per-disk-percentage</name><value>98.5</value></property>
        <property><name>yarn.nodemanager.remote-app-log-dir</name><value>/app-logs</value></property>
    </configuration><|MERGE_RESOLUTION|>--- conflicted
+++ resolved
@@ -106,11 +106,7 @@
           resources:
             requests:
               memory: "8Gi"
-<<<<<<< HEAD
               cpu: "500m"
-=======
-              cpu: "2"
->>>>>>> f580c20e
             limits:
               memory: "8Gi"
               cpu: "2"
