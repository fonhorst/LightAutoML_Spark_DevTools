---
apiVersion: v1
kind: ConfigMap
metadata:
  name: hadoop-env
data:
#  HADOOP_ROOT_LOGGER: "hadoop.root.logger=DEBUG,console"
  CORE_CONF_fs_defaultFS: "hdfs://node21.bdcl:9000"
  CORE_CONF_hadoop_http_staticuser_user: "root"
  CORE_CONF_hadoop_proxyuser_hue_hosts: "*"
  CORE_CONF_hadoop_proxyuser_hue_groups: "*"
  CORE_CONF_io_compression_codecs: "org.apache.hadoop.io.compress.SnappyCodec"
  YARN_CONF_yarn_log___aggregation___enable: "true"
  YARN_CONF_yarn_log_server_url: "http://yarn-history-server:8188/applicationhistory/logs"
  YARN_CONF_yarn_resourcemanager_recovery_enabled: "true"
  YARN_CONF_yarn_resourcemanager_store_class: "org.apache.hadoop.yarn.server.resourcemanager.recovery.FileSystemRMStateStore"
  YARN_CONF_yarn_resourcemanager_scheduler_class: "org.apache.hadoop.yarn.server.resourcemanager.scheduler.capacity.CapacityScheduler"
<<<<<<< HEAD
  # YARN_CONF_yarn_scheduler_capacity_root_default_maximum___allocation___mb: "16384"
  YARN_CONF_yarn_scheduler_capacity_root_default_maximum___allocation___mb: "30720"
  YARN_CONF_yarn_scheduler_capacity_root_default_maximum___allocation___vcores: "8"
  YARN_CONF_yarn_scheduler_maximum___allocation___mb: "53248"
  YARN_CONF_yarn_scheduler_maximum___allocation___vcores: "10"
=======
  YARN_CONF_yarn_scheduler_capacity_root_default_maximum___allocation___mb: "104448"
  YARN_CONF_yarn_scheduler_capacity_root_default_maximum___allocation___vcores: "20"
  YARN_CONF_yarn_scheduler_capacity_maximum__am__resource__percent: "0.8"
  YARN_CONF_yarn_scheduler_maximum___allocation___mb: "104448"
  YARN_CONF_yarn_scheduler_maximum___allocation___vcores: "20"
>>>>>>> a572f774
  YARN_CONF_yarn_resourcemanager_fs_state___store_uri: "/rmstate"
  YARN_CONF_yarn_resourcemanager_bind___host: "0.0.0.0"
  YARN_CONF_yarn_resourcemanager_hostname: "yarn-resourcemanager"
  YARN_CONF_yarn_resourcemanager_address: "yarn-resourcemanager:8032"
  YARN_CONF_yarn_resourcemanager_scheduler_address: "yarn-resourcemanager:8030"
  YARN_CONF_yarn_resourcemanager_resource__tracker_address: "yarn-resourcemanager:8031"
  YARN_CONF_yarn_timeline___service_enabled: "true"
  YARN_CONF_yarn_timeline___service_generic___application___history_enabled: "true"
  YAEN_CONF_yarn_timeline___service_bind___host: "0.0.0.0"
  YARN_CONF_yarn_timeline___service_hostname: "yarn-history-server"
  YARN_CONF_mapreduce_map_output_compress: "true"
  YARN_CONF_mapred_map_output_compress_codec: "org.apache.hadoop.io.compress.SnappyCodec"
<<<<<<< HEAD
  # YARN_CONF_yarn_nodemanager_resource_memory___mb: "131072"
  YARN_CONF_yarn_nodemanager_resource_memory___mb: "53248"
  YARN_CONF_yarn_nodemanager_resource_cpu___vcores: "10"
=======
  YARN_CONF_yarn_nodemanager_resource_memory___mb: "104448"
  YARN_CONF_yarn_nodemanager_resource_cpu___vcores: "20"
>>>>>>> a572f774
  YARN_CONF_yarn_nodemanager_disk___health___checker_max___disk___utilization___per___disk___percentage: "98.5"
  YARN_CONF_yarn_nodemanager_remote___app___log___dir: "/hadoop/yarn/timeline/hs-app-logs"
---
apiVersion: apps/v1
kind: Deployment
metadata:
  name: yarn-history-server
spec:
  replicas: 1
  selector:
    matchLabels:
      app: yarn-history-server
  template:
    metadata:
      annotations:
        "sidecar.istio.io/inject": "false"
      labels:
        app: yarn-history-server
    spec:
      volumes:
        - name: storage
          persistentVolumeClaim:
            claimName: yarn-historyserver
      containers:
        - name: history-server
          image: node2.bdcl:5000/yarn-historyserver:slama-yarn-java-11
          imagePullPolicy: Always
          resources:
            requests:
              memory: "2Gi"
              cpu: "500m"
            limits:
              memory: "2Gi"
              cpu: "500m"
          envFrom:
            - configMapRef:
                name: hadoop-env
          ports:
            - containerPort: 8188
              name: http-webui
            - containerPort: 8190
              name: https-webui
            - containerPort: 10200
              name: rpc
          volumeMounts:
            - name: storage
              mountPath: /hadoop/yarn/timeline
---
apiVersion: apps/v1
kind: Deployment
metadata:
  name: yarn-spark-history-server
spec:
  replicas: 1
  selector:
    matchLabels:
      app: yarn-spark-history-server
  template:
    metadata:
      annotations:
        "sidecar.istio.io/inject": "false"
      labels:
        app: yarn-spark-history-server
    spec:
      containers:
        - name: spark-history-server
          image: node2.bdcl:5000/yarn-spark-history-server:slama-yarn-java-11
          imagePullPolicy: Always
          resources:
            requests:
              memory: "2Gi"
              cpu: "500m"
            limits:
              memory: "2Gi"
              cpu: "500m"
          envFrom:
            - configMapRef:
                name: hadoop-env
          env:
            - name: "SPARK_NO_DAEMONIZE"
              value: "true"
            - name: "SPARK_HISTORY_OPTS"
              value: "-Dspark.history.fs.logDirectory=hdfs://node21.bdcl:9000/shared/spark-logs"
          ports:
            - containerPort: 18080
              name: http-webui
---
apiVersion: apps/v1
kind: Deployment
metadata:
  name: yarn-resourcemanager
spec:
  replicas: 1
  selector:
    matchLabels:
      app: yarn-resourcemanager
  template:
    metadata:
      annotations:
        "sidecar.istio.io/inject": "false"
      labels:
        app: yarn-resourcemanager
    spec:
      hostname: yarn-resourcemanager
      containers:
        - name: resourcemanager
          image: node2.bdcl:5000/yarn-resourcemanager:slama-yarn-java-11
          imagePullPolicy: Always
          resources:
            requests:
              memory: "4Gi"
              cpu: "500m"
            limits:
              memory: "4Gi"
              cpu: "500m"
          envFrom:
            - configMapRef:
                name: hadoop-env
          ports:
            - containerPort: 8030
              name: scheduler
            - containerPort: 8031
              name: rtracker
            - containerPort: 8032
              name: rmanager
            - containerPort: 8088
              name: http-webui
            - containerPort: 8090
              name: https-webui
---
apiVersion: apps/v1
kind: StatefulSet
metadata:
  name: yarn-nodemanager
spec:
  serviceName: yarn-nms
  replicas: 1
  selector:
    matchLabels:
      app: yarn-nodemanager
  template:
    metadata:
      annotations:
        "sidecar.istio.io/inject": "false"
      labels:
        app: yarn-nodemanager
    spec:
      setHostnameAsFQDN: true
      volumes:
        - name: data
          persistentVolumeClaim:
            claimName: spark-lama-data
        - name: pythons
          persistentVolumeClaim:
            claimName: python-envs
        - name: jars
          persistentVolumeClaim:
            claimName: jars
        - name: nfs
          persistentVolumeClaim:
            claimName: mnt-nfs
        - name: mlflow-artifacts
          persistentVolumeClaim:
            claimName: mlflow-artifacts
        - name: ephemeral
          emptyDir: {}
      containers:
        - name: nodemanager
          image: node2.bdcl:5000/yarn-nodemanager:slama-yarn-java-11
          imagePullPolicy: Always
          resources:
            requests:
<<<<<<< HEAD
              memory: "64Gi"
              cpu: "12"
            limits:
              memory: "64Gi"
              cpu: "12"
=======
              memory: "128Gi"
              cpu: "24"
            limits:
              memory: "128Gi"
              cpu: "24"
>>>>>>> a572f774
          envFrom:
            - configMapRef:
                name: hadoop-env
          ports:
            - containerPort: 8042
              name: http-webui
            - containerPort: 8044
              name: https-webui
          volumeMounts:
            - name: data
              mountPath: /opt/spark_data/
<<<<<<< HEAD
              readOnly: true
=======
            - name: pythons
              mountPath: /python_envs/
            - name: jars
              mountPath: /jars/
>>>>>>> a572f774
            - name: nfs
              mountPath: /mnt/nfs/
            # hadoop tmp dir
            - name: mlflow-artifacts
              mountPath: /mlflow_data/artifacts
            - name: ephemeral
              mountPath: "/tmp"
---
apiVersion: v1
kind: Service
metadata:
  name: yarn-history-server
spec:
  type: NodePort
  ports:
    - port: 8188
      name: http-webui
    - port: 8190
      name: https-webui
    - port: 10200
      name: rpc
  selector:
    app: yarn-history-server
---
apiVersion: v1
kind: Service
metadata:
  name: yarn-spark-history-server
spec:
  type: NodePort
  ports:
    - port: 18080
      name: http-webui
  selector:
    app: yarn-spark-history-server
---
apiVersion: v1
kind: Service
metadata:
  name: yarn-resourcemanager
spec:
  type: NodePort
  ports:
    - port: 8030
      name: scheduler
    - port: 8031
      name: resource-tracker
    - port: 8032
      name: resource-manager
    - port: 8088
      name: http-webui
    - port: 8090
      name: https-webui
  selector:
    app: yarn-resourcemanager
---
apiVersion: v1
kind: Service
metadata:
  name: yarn-nms
spec:
  clusterIP: None
  ports:
    - port: 8042
      name: http-webui
    - port: 8044
      name: https-webui
  selector:
    app: yarn-nodemanager
---
apiVersion: v1
kind: ConfigMap
metadata:
  name: hadoop-configs
data:
  core-site.xml: |
    <?xml version="1.0" encoding="UTF-8"?>
    <?xml-stylesheet type="text/xsl" href="configuration.xsl"?>
    <configuration>
      <property><name>fs.defaultFS</name><value>hdfs://node21.bdcl:9000</value></property>
      <property><name>hadoop.http.staticuser.user</name><value>root</value></property>
      <property><name>io.compression.codecs</name><value>org.apache.hadoop.io.compress.SnappyCodec</value></property>
      <property><name>hadoop.proxyuser.hue.groups</name><value>*</value></property>
      <property><name>hadoop.proxyuser.hue.hosts</name><value>*</value></property>
    </configuration>

  yarn-site.xml: |
    <?xml version="1.0"?>
    <configuration>
        <!-- Site specific YARN configuration properties -->
        <property><name>yarn.log-aggregation-enable</name><value>true</value></property>
        <property><name>yarn.log.server.url</name><value>http://yarn-history-server:8188/applicationhistory/logs/</value></property>
        <property><name>yarn.resourcemanager.recovery.enabled</name><value>true</value></property>
        <property><name>yarn.resourcemanager.store.class</name><value>org.apache.hadoop.yarn.server.resourcemanager.recovery.FileSystemRMStateStore</value></property>
        <property><name>yarn.resourcemanager.scheduler.class</name><value>org.apache.hadoop.yarn.server.resourcemanager.scheduler.capacity.CapacityScheduler</value></property>
        <property><name>yarn.scheduler.capacity.root.default.maximum-allocation-mb</name><value>16384</value></property>
        <property><name>yarn.scheduler.capacity.root.default.maximum-allocation-vcores</name><value>8</value></property>
        <property><name>yarn.scheduler.maximum-allocation-mb</name><value>32768</value></property>
        <property><name>yarn.scheduler.maximum-allocation-vcores</name><value>8</value></property>
        <property><name>yarn.resourcemanager.fs.state-store.uri</name><value>/rmstate</value></property>
        <!-- <property><name>yarn.resourcemanager.bind-host</name><value>0.0.0.0</value></property> -->
        <property><name>yarn.resourcemanager.hostname</name><value>yarn-resourcemanager</value></property>
        <property><name>yarn.resourcemanager.address</name><value>yarn-resourcemanager:8032</value></property>
        <property><name>yarn.resourcemanager.scheduler.address</name><value>yarn-resourcemanager:8030</value></property>
        <property><name>yarn.resourcemanager.resource-tracker.address</name><value>yarn-resourcemanager:8031</value></property>
        <property><name>yarn.timeline-service.enabled</name><value>true</value></property>
        <property><name>yarn.timeline-service.generic-application-history.enabled</name><value>true</value></property>
        <!-- <property><name>yarn.timeline-service.bind-host</name><value>0.0.0.0</value></property> -->
        <property><name>yarn.timeline-service.hostname</name><value>yarn-history-server</value></property>
        <property><name>mapreduce.map.output.compress</name><value>true</value></property>
        <property><name>mapred.map.output.compress.codec</name><value>org.apache.hadoop.io.compress.SnappyCodec</value></property>
        <property><name>yarn.nodemanager.resource.memory-mb</name><value>32768</value></property>
        <property><name>yarn.nodemanager.resource.cpu-vcores</name><value>8</value></property>
        <property><name>yarn.nodemanager.disk-health-checker.max-disk-utilization-per-disk-percentage</name><value>98.5</value></property>
        <property><name>yarn.nodemanager.remote-app-log-dir</name><value>/app-logs</value></property>
    </configuration><|MERGE_RESOLUTION|>--- conflicted
+++ resolved
@@ -11,23 +11,15 @@
   CORE_CONF_hadoop_proxyuser_hue_groups: "*"
   CORE_CONF_io_compression_codecs: "org.apache.hadoop.io.compress.SnappyCodec"
   YARN_CONF_yarn_log___aggregation___enable: "true"
-  YARN_CONF_yarn_log_server_url: "http://yarn-history-server:8188/applicationhistory/logs"
+  YARN_CONF_yarn_log_server_url: "http://yarn-history-server:8188/applicationhistory/logs/"
   YARN_CONF_yarn_resourcemanager_recovery_enabled: "true"
   YARN_CONF_yarn_resourcemanager_store_class: "org.apache.hadoop.yarn.server.resourcemanager.recovery.FileSystemRMStateStore"
   YARN_CONF_yarn_resourcemanager_scheduler_class: "org.apache.hadoop.yarn.server.resourcemanager.scheduler.capacity.CapacityScheduler"
-<<<<<<< HEAD
-  # YARN_CONF_yarn_scheduler_capacity_root_default_maximum___allocation___mb: "16384"
-  YARN_CONF_yarn_scheduler_capacity_root_default_maximum___allocation___mb: "30720"
-  YARN_CONF_yarn_scheduler_capacity_root_default_maximum___allocation___vcores: "8"
-  YARN_CONF_yarn_scheduler_maximum___allocation___mb: "53248"
-  YARN_CONF_yarn_scheduler_maximum___allocation___vcores: "10"
-=======
   YARN_CONF_yarn_scheduler_capacity_root_default_maximum___allocation___mb: "104448"
   YARN_CONF_yarn_scheduler_capacity_root_default_maximum___allocation___vcores: "20"
   YARN_CONF_yarn_scheduler_capacity_maximum__am__resource__percent: "0.8"
   YARN_CONF_yarn_scheduler_maximum___allocation___mb: "104448"
   YARN_CONF_yarn_scheduler_maximum___allocation___vcores: "20"
->>>>>>> a572f774
   YARN_CONF_yarn_resourcemanager_fs_state___store_uri: "/rmstate"
   YARN_CONF_yarn_resourcemanager_bind___host: "0.0.0.0"
   YARN_CONF_yarn_resourcemanager_hostname: "yarn-resourcemanager"
@@ -40,14 +32,8 @@
   YARN_CONF_yarn_timeline___service_hostname: "yarn-history-server"
   YARN_CONF_mapreduce_map_output_compress: "true"
   YARN_CONF_mapred_map_output_compress_codec: "org.apache.hadoop.io.compress.SnappyCodec"
-<<<<<<< HEAD
-  # YARN_CONF_yarn_nodemanager_resource_memory___mb: "131072"
-  YARN_CONF_yarn_nodemanager_resource_memory___mb: "53248"
-  YARN_CONF_yarn_nodemanager_resource_cpu___vcores: "10"
-=======
   YARN_CONF_yarn_nodemanager_resource_memory___mb: "104448"
   YARN_CONF_yarn_nodemanager_resource_cpu___vcores: "20"
->>>>>>> a572f774
   YARN_CONF_yarn_nodemanager_disk___health___checker_max___disk___utilization___per___disk___percentage: "98.5"
   YARN_CONF_yarn_nodemanager_remote___app___log___dir: "/hadoop/yarn/timeline/hs-app-logs"
 ---
@@ -220,19 +206,11 @@
           imagePullPolicy: Always
           resources:
             requests:
-<<<<<<< HEAD
-              memory: "64Gi"
-              cpu: "12"
-            limits:
-              memory: "64Gi"
-              cpu: "12"
-=======
               memory: "128Gi"
               cpu: "24"
             limits:
               memory: "128Gi"
               cpu: "24"
->>>>>>> a572f774
           envFrom:
             - configMapRef:
                 name: hadoop-env
@@ -244,14 +222,14 @@
           volumeMounts:
             - name: data
               mountPath: /opt/spark_data/
-<<<<<<< HEAD
-              readOnly: true
-=======
             - name: pythons
               mountPath: /python_envs/
             - name: jars
               mountPath: /jars/
->>>>>>> a572f774
+            - name: pythons
+              mountPath: /python_envs/
+            - name: jars
+              mountPath: /jars/
             - name: nfs
               mountPath: /mnt/nfs/
             # hadoop tmp dir
@@ -352,14 +330,14 @@
         <property><name>yarn.scheduler.maximum-allocation-mb</name><value>32768</value></property>
         <property><name>yarn.scheduler.maximum-allocation-vcores</name><value>8</value></property>
         <property><name>yarn.resourcemanager.fs.state-store.uri</name><value>/rmstate</value></property>
-        <!-- <property><name>yarn.resourcemanager.bind-host</name><value>0.0.0.0</value></property> -->
+        <property><name>yarn.resourcemanager.bind-host</name><value>0.0.0.0</value></property>
         <property><name>yarn.resourcemanager.hostname</name><value>yarn-resourcemanager</value></property>
         <property><name>yarn.resourcemanager.address</name><value>yarn-resourcemanager:8032</value></property>
         <property><name>yarn.resourcemanager.scheduler.address</name><value>yarn-resourcemanager:8030</value></property>
         <property><name>yarn.resourcemanager.resource-tracker.address</name><value>yarn-resourcemanager:8031</value></property>
         <property><name>yarn.timeline-service.enabled</name><value>true</value></property>
         <property><name>yarn.timeline-service.generic-application-history.enabled</name><value>true</value></property>
-        <!-- <property><name>yarn.timeline-service.bind-host</name><value>0.0.0.0</value></property> -->
+        <property><name>yarn.timeline-service.bind-host</name><value>0.0.0.0</value></property>
         <property><name>yarn.timeline-service.hostname</name><value>yarn-history-server</value></property>
         <property><name>mapreduce.map.output.compress</name><value>true</value></property>
         <property><name>mapred.map.output.compress.codec</name><value>org.apache.hadoop.io.compress.SnappyCodec</value></property>
